; Copyright 2013 Relevance, Inc.
; Copyright 2014-2016 Cognitect, Inc.

; The use and distribution terms for this software are covered by the
; Eclipse Public License 1.0 (http://opensource.org/licenses/eclipse-1.0)
; which can be found in the file epl-v10.html at the root of this distribution.
;
; By using this software in any fashion, you are agreeing to be bound by
; the terms of this license.
;
; You must not remove this notice, or any other, from this software.

(ns ^:no-doc reitit.impl
  #?(:cljs (:require-macros [reitit.impl]))
  (:require [clojure.string :as str]
            [clojure.set :as set])
  #?(:clj
     (:import (java.util.regex Pattern)
              (java.util HashMap Map)
              (java.net URLEncoder URLDecoder))))

(defn wild? [s]
  (contains? #{\: \*} (first (str s))))

(defn catch-all? [s]
  (= \* (first (str s))))

(defn wild-param [s]
  (let [ss (str s)]
    (if (= \: (first ss))
      (keyword (subs ss 1)))))

(defn catch-all-param [s]
  (let [ss (str s)]
    (if (= \* (first ss))
      (keyword (subs ss 1)))))

(defn wild-or-catch-all-param? [x]
  (boolean (or (wild-param x) (catch-all-param x))))

(defn segments [path]
  #?(:clj  (.split ^String path "/" 666)
     :cljs (.split path #"/" 666)))

(defn contains-wilds? [path]
  (boolean (some wild-or-catch-all-param? (segments path))))

(defn url-encode [s]
  (some-> s
          #?(:clj  (URLEncoder/encode "UTF-8")
             :cljs (js/encodeURIComponent))
          #?(:clj (.replace "+" "%20"))))

(defn url-decode [s]
  (some-> s #?(:clj  (URLDecoder/decode "UTF-8")
               :cljs (js/decodeURIComponent))))


;;
;; https://github.com/pedestal/pedestal/blob/master/route/src/io/pedestal/http/route/path.clj
;;

(defn- parse-path-token [out string]
  (condp re-matches string
    #"^:(.+)$" :>> (fn [[_ token]]
                     (let [key (keyword token)]
                       (-> out
                           (update-in [:path-parts] conj key)
                           (update-in [:path-params] conj key)
                           (assoc-in [:path-constraints key] "([^/]+)"))))
    #"^\*(.*)$" :>> (fn [[_ token]]
                      (let [key (keyword token)]
                        (-> out
                            (update-in [:path-parts] conj key)
                            (update-in [:path-params] conj key)
                            (assoc-in [:path-constraints key] "(.*)"))))
    (update-in out [:path-parts] conj string)))

(defn- parse-path
  ([pattern] (parse-path {:path-parts [] :path-params [] :path-constraints {}} pattern))
  ([accumulated-info pattern]
   (if-let [m (re-matches #"/(.*)" pattern)]
     (let [[_ path] m]
       (reduce parse-path-token
               accumulated-info
               (str/split path #"/")))
     (throw (ex-info "Routes must start from the root, so they must begin with a '/'" {:pattern pattern})))))

;; TODO: is this correct?
(defn- re-quote [x]
  #?(:clj  (Pattern/quote x)
     :cljs (str/replace-all x #"([.?*+^$[\\]\\\\(){}|-])" "\\$1")))

(defn- path-regex [{:keys [path-parts path-constraints] :as route}]
  (let [[pp & pps] path-parts
        path-parts (if (and (seq pps) (string? pp) (empty? pp)) pps path-parts)]
    (re-pattern
      (apply str
             (interleave (repeat "/")
                         (map #(or (get path-constraints %) (re-quote %))
                              path-parts))))))

(defn- path-matcher [route]
  (let [{:keys [path-re path-params]} route]
    (fn [path]
      (when-let [m (re-matches path-re path)]
        (zipmap path-params (map url-decode (rest m)))))))

;;
;; Routing (c) Metosin
;;

(defrecord Route [path matcher path-parts path-params data result])

(defn create [[path data result]]
  (let [path #?(:clj (.intern ^String path) :cljs path)]
    (as-> (parse-path path) $
          (assoc $ :path-re (path-regex $))
          (merge $ {:path path
                    :matcher (if (contains-wilds? path)
                               (path-matcher $)
                               #(if (#?(:clj .equals, :cljs =) path (url-decode %)) {}))
                    :result result
                    :data data})
          (dissoc $ :path-re :path-constraints)
          (update $ :path-params set)
          (map->Route $))))

(defn wild-route? [[path]]
  (contains-wilds? path))

(defn conflicting-routes? [[p1] [p2]]
  (loop [[s1 & ss1] (segments p1)
         [s2 & ss2] (segments p2)]
    (cond
      (= s1 s2 nil) true
      (or (nil? s1) (nil? s2)) false
      (or (catch-all? s1) (catch-all? s2)) true
      (or (wild? s1) (wild? s2)) (recur ss1 ss2)
      (not= s1 s2) false
      :else (recur ss1 ss2))))

(defn path-for [^Route route path-params]
  (if-let [required (:path-params route)]
    (if (every? #(contains? path-params %) required)
      (->> (:path-parts route)
           (map #(get (or path-params {}) % %))
           (str/join \/)
           (str "/")))
    (:path route)))

(defn throw-on-missing-path-params [template required path-params]
  (when-not (every? #(contains? path-params %) required)
    (let [defined (-> path-params keys set)
          missing (set/difference required defined)]
      (throw
        (ex-info
          (str "missing path-params for route " template " -> " missing)
          {:path-params path-params, :required required})))))

(defn fast-assoc
  #?@(:clj  [[^clojure.lang.Associative a k v] (.assoc a k v)]
      :cljs [[a k v] (assoc a k v)]))

(defn fast-map [m]
  #?(:clj  (let [m (or m {})] (HashMap. ^Map m))
     :cljs m))

(defn fast-get
  #?@(:clj  [[^HashMap m k] (.get m k)]
      :cljs [[m k] (m k)]))

(defn strip-nils [m]
  (->> m (remove (comp nil? second)) (into {})))

#?(:clj (def +percents+ (into [] (map #(format "%%%02X" %) (range 0 256)))))

#?(:clj (defn byte->percent [byte]
          (nth +percents+ (if (< byte 0) (+ 256 byte) byte))))

#?(:clj (defn percent-encode [^String s]
          (->> (.getBytes s "UTF-8") (map byte->percent) (str/join))))

;;
;; encoding & decoding
;;

<<<<<<< HEAD
=======
;; + is safe, but removed so it would work the same as with js
(defn url-encode [s]
  (if s
    #?(:clj  (str/replace s #"[^A-Za-z0-9\!'\(\)\*_~.-]+" percent-encode)
       :cljs (js/encodeURIComponent s))))

(defn url-decode [s]
  (if s
    #?(:clj  (if (.contains ^String s "%")
               (URLDecoder/decode
                 (if (.contains ^String s "+")
                   (.replace ^String s "+" "%2B")
                   s)
                 "UTF-8")
               s)
       :cljs (js/decodeURIComponent s))))

(defn form-encode [s]
  (if s
    #?(:clj  (URLEncoder/encode ^String s "UTF-8")
       :cljs (str/replace (js/encodeURIComponent s) "%20" "+"))))

(defn form-decode [s]
  (if s
    #?(:clj  (if (or (.contains ^String s "%") (.contains ^String s "+"))
               (URLDecoder/decode ^String s "UTF-8")
               s)
       :cljs (js/decodeURIComponent (str/replace s "+" " ")))))

>>>>>>> 282fa7f0
(defprotocol IntoString
  (into-string [_]))

(extend-protocol IntoString
  #?(:clj  String
     :cljs string)
  (into-string [this] this)

  #?(:clj  clojure.lang.Keyword
     :cljs cljs.core.Keyword)
  (into-string [this]
    (let [ns (namespace this)]
      (str ns (if ns "/") (name this))))

  #?(:clj  Boolean
     :cljs boolean)
  (into-string [this] (str this))

  #?(:clj  Number
     :cljs number)
  (into-string [this] (str this))

  #?(:clj  Object
     :cljs object)
  (into-string [this] (str this))

  nil
  (into-string [_]))

(defn path-params
  "shallow transform of the path parameters values into strings"
  [params]
  (reduce-kv
    (fn [m k v]
      (assoc m k (url-encode (into-string v))))
    {}
    params))

(defn query-string
  "shallow transform of query parameters into query string"
  [params]
  (->> params
       (map (fn [[k v]]
              (str (form-encode (into-string k))
                   "="
                   (form-encode (into-string v)))))
       (str/join "&")))

(defmacro goog-extend [type base-type ctor & methods]
  `(do
     (def ~type (fn ~@ctor))

     (goog/inherits ~type ~base-type)

     ~@(map
         (fn [method]
           `(set! (.. ~type -prototype ~(symbol (str "-" (first method))))
                  (fn ~@(rest method))))
         methods)))<|MERGE_RESOLUTION|>--- conflicted
+++ resolved
@@ -44,17 +44,6 @@
 
 (defn contains-wilds? [path]
   (boolean (some wild-or-catch-all-param? (segments path))))
-
-(defn url-encode [s]
-  (some-> s
-          #?(:clj  (URLEncoder/encode "UTF-8")
-             :cljs (js/encodeURIComponent))
-          #?(:clj (.replace "+" "%20"))))
-
-(defn url-decode [s]
-  (some-> s #?(:clj  (URLDecoder/decode "UTF-8")
-               :cljs (js/decodeURIComponent))))
-
 
 ;;
 ;; https://github.com/pedestal/pedestal/blob/master/route/src/io/pedestal/http/route/path.clj
@@ -185,8 +174,6 @@
 ;; encoding & decoding
 ;;
 
-<<<<<<< HEAD
-=======
 ;; + is safe, but removed so it would work the same as with js
 (defn url-encode [s]
   (if s
@@ -216,7 +203,6 @@
                s)
        :cljs (js/decodeURIComponent (str/replace s "+" " ")))))
 
->>>>>>> 282fa7f0
 (defprotocol IntoString
   (into-string [_]))
 
@@ -272,7 +258,7 @@
      (goog/inherits ~type ~base-type)
 
      ~@(map
-         (fn [method]
-           `(set! (.. ~type -prototype ~(symbol (str "-" (first method))))
-                  (fn ~@(rest method))))
-         methods)))+        (fn [method]
+          `(set! (.. ~type -prototype ~(symbol (str "-" (first method))))
+                 (fn ~@(rest method))))
+        methods)))